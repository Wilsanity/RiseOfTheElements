
using System.Collections;

using UnityEngine;
using UnityEngine.InputSystem;
using UnityEngine.AI;
using UnityEngine.UI;
using UnityEngine.SceneManagement;


public class PlayerController : MonoBehaviour
{
    #region components

    PlayerInput playerInput;
    PlayerAnimationMachine _playerAnimationMachine;
    PlayerAttack _attack;
    PlayerMovement _movement;

    #region input actions

    InputAction moveAction;
    InputAction sprintAction;
    InputAction jumpAction;
    InputAction attackAction;
    #endregion

    Animator anim;
    CapsuleCollider capsule;
    Rigidbody body;

    Transform cameraFollowTargetTransform;

    public float health = 10;

    private NavMeshAgent nma;

    #endregion

    #region inspector

    //[SerializeField] float moveSpeed;
    //[SerializeField] float jumpPower;
    //[SerializeField] float sprintPower;
    [SerializeField] Image healthBar;


    [SerializeField] float attackDistance = 10f;
    [SerializeField] float attackSpeed = 1f;
    [SerializeField] public int attackDamage = 5;
    [SerializeField] LayerMask attackLayer;
    [SerializeField] GameObject hitSpot;

    [SerializeField] private float _dodgeDoubleTapWindow = 0.4f;


    #endregion

    #region variables

    private bool isGrounded;
    private bool jumpOnCoolDown;
    private Vector3 GroundedNormal;
    private IEnumerator jumpCoroutine;

    private bool attacking = false;
    private bool readyToAttack = true;
    private IEnumerator attackCoroutine;
    private Vector2 _moveInputRaw;

<<<<<<< HEAD
    private Coroutine _dodgeDoubleInputWaitCoroutine;

=======
    private bool isJumping; // Check if the player is pressing jump
    private bool isFalling; // Check if the player is falling
    private Vector3 lastGroundedPosition; // Store the position when grounded
>>>>>>> 3f664d18
    #endregion


    private void Awake()
    {
        playerInput = GetComponent<PlayerInput>();
        _playerAnimationMachine = GetComponentInChildren<PlayerAnimationMachine>();
        _movement = GetComponent<PlayerMovement>();
        _attack = GetComponent<PlayerAttack>();
        #region input actions

        //moveAction = playerInput.actions["Move"];
        sprintAction = playerInput.actions["Sprint"];
        jumpAction = playerInput.actions["Jump"];
        attackAction = playerInput.actions["Attack"];

        attackAction.started += ctx => Attack();
        jumpAction.performed += ctx => TryJump();
        sprintAction.performed += ctx => SetSprint(true);
        sprintAction.canceled += ctx => SetSprint(false);
        //moveAction.performed += ctx => SetMoveInput(ctx);

        #endregion

        anim = GetComponentInChildren<Animator>();
        nma = GetComponent<NavMeshAgent>();
        capsule = GetComponent<CapsuleCollider>();
        body = GetComponent<Rigidbody>();

        
        cameraFollowTargetTransform = transform.GetChild(0).transform;

        //if a portal was used to telleport
        if (PlayerPrefs.GetInt("isPortalUsed", 0) == 1)
        {
            //Find the name of the portal that was used
            string currentPortal = PlayerPrefs.GetString("currentPortal");
            if (currentPortal != null)
            {
                //move the player to the portal's spawn position
                transform.position = GameObject.Find(currentPortal).transform.GetChild(0).position;
                PlayerPrefs.SetInt("isPortalUsed", 0);
            }
        }
    }

    

    private void OnEnable()
    {
        //single press button input notation. 
        #region input actions

        
        

        #endregion

        Cursor.lockState = CursorLockMode.Locked;
        Cursor.visible = false;
    }

    private void OnDisable()
    {
        Cursor.lockState = CursorLockMode.None;
        Cursor.visible = true;


    }

    private void Update()
    {
        //Move();
        // get input from the playerInput, process it to match camera forward
        Vector3 up = Vector3.up;
        Vector3 right = Camera.main.transform.right;
        Vector3 forward = Vector3.Cross(right, up);
        Vector3 moveInput = forward * _moveInputRaw.y + right * _moveInputRaw.x;

        Debug.DrawRay(transform.position, moveInput, Color.yellow);

        // send player input to character movement for further processing
        _movement.SetMoveInput(moveInput);
        _movement.SetLookDirection(moveInput);

        if (health <= 0)
        {
            SceneManager.LoadScene(SceneManager.GetActiveScene().buildIndex);
        }

        if (attackAction.triggered)
        {
            Debug.Log("Pressed");
            Attack();
        }

        CheckFalling();
        CheckJumping();
    }

    private void OnMove(InputValue value)
    {
        _moveInputRaw = value.Get<Vector2>();
    }
    private void SetSprint(bool sprintValue)
    {
        _movement.SetIsSprinting(sprintValue);
    }
    private void TryJump()
    {
        _movement.Jump();
    }
    private void OnDodge()
    {
        if (_movement.IsGrounded)
        {
            //try normal dodge
            // if the player has not begin the pre-dodge coroutine, start it
            if (_movement.CanStartGroundDodge)
            {
                _movement.TryGroundDodge(_dodgeDoubleTapWindow);
            }
            // else, send the toggle to turn the dodge into a long dodge
            else if(_movement.IsDodging)
            {
                _movement.QueueLongDodge();
            }
        }
        else
        {
            //try air dodge
        }
    }

    private void OnCollisionEnter(Collision collision)
    {
        if (collision.gameObject.name == "PortalFX_V2")//TEMPORARY CODE: If the player collides with the portal, the cave scene starts.
        {
            SceneManager.LoadScene("Cave Scene");
        }
    }

    void OnCollisionStay(Collision collision)
    {
        if (collision.gameObject.CompareTag("Ground"))
        {
            GroundedNormal = collision.GetContact(0).normal;
            isGrounded = true;
        }

        // Debug-draw all contact points and normals
        foreach (ContactPoint contact in collision.contacts)
        {
            Debug.DrawRay(contact.point, contact.normal, Color.white);
        }
    }
    
    private void OnCollisionExit(Collision collision)
    {
        if (collision.gameObject.CompareTag("Ground")) isGrounded = false;
    }

    public void TakeDamage()
    {
        health -= 1;
        healthBar.fillAmount = health / 10f;
        if (health <= 0)
        {
            SceneManager.LoadScene(SceneManager.GetActiveScene().buildIndex);
            Destroy(gameObject);
        }
    }

    
    //}
    public void Attack()
    {
        //if not ready to attack or is attacking, return
        if (!readyToAttack || attacking) return;

        // else set ready to attack false nad attack 
        readyToAttack = false;
        attacking = true;


        //finish attacking and reset the attack with delay attackSpeed
        Invoke(nameof(ResetAttack), attackSpeed);

        AttackRayCast();
    }

    IEnumerator Attacking()
    {
        //if not ready to attack or is attacking, return
        if (!readyToAttack || attacking) yield break;

        // else set ready to attack false nad attack 
        readyToAttack = false;
        attacking = true;

        AttackRayCast();

        //finish attacking and reset the attack with delay attackSpeed
        yield return new WaitForSeconds(attackSpeed);
        
        ResetAttack();
        yield break;
    }

    //Reset 
    void ResetAttack()
    {
        attacking = false; 
        readyToAttack = true;
    }

    //Create a raycast and give damage to the first target hit
    void AttackRayCast()
    {
        //So we don't get an error if we accidentally forget to assign the hitspot
        Transform startOfTransform = hitSpot != null ? hitSpot.transform : transform;
        
        //Using the a gameobject and create a raycast from there
        if(Physics.Raycast(startOfTransform.position , startOfTransform.forward, out RaycastHit hit, attackDistance))
        {

            UnitHealth unitHealth = hit.transform.GetComponent<UnitHealth>();
           
            if (unitHealth == null)
            {
                //try getting their parent if the first one fails
                unitHealth = hit.transform.parent.transform.GetComponent<UnitHealth>();
                if (unitHealth == null) return;
            }

            unitHealth.DamageUnit(1);
        }
        //else if(Physics.Raycast(startOfTransform.position, (startOfTransform.forward + startOfTransform.up), out RaycastHit hitAngled, attackDistance))
        //{
        //    UnitHealth unitHealth = hitAngled.transform.GetComponent<UnitHealth>();

        //    if (unitHealth == null)
        //    {
        //        //try getting their parent if the first one fails
        //        unitHealth = hitAngled.transform.parent.transform.GetComponent<UnitHealth>();
        //        if (unitHealth == null) return;
        //    }

        //    unitHealth.DamageUnit(1);
        //}

        /// Uncomment this if you want to damage bird enemy by only clicking (TESTING ONLY)
        //GameObject enemy = GameObject.Find("BirdEnemy");
        //enemy.GetComponent<UnitHealth>().DamageUnit(1);
    }

    private void OnDrawGizmos()
    {
        Gizmos.color = Color.red;
        if (hitSpot != null)
        {
            Gizmos.DrawLine(hitSpot.transform.position, hitSpot.transform.position + hitSpot.transform.forward * attackDistance);
            //Gizmos.DrawLine(hitSpot.transform.position, hitSpot.transform.position + (hitSpot.transform.forward + hitSpot.transform.up) * attackDistance);
        }

    }


    // Debug and Stat Check
    public Vector3 GetMovementInput()
    {
        return new Vector3(_moveInputRaw.x, 0, _moveInputRaw.y);
    }

    public bool CheckForIsGrounded()
    {
        return isGrounded;
    }

    public bool CheckForIsFalling()
    {
        return isFalling;
    }

    public bool CheckForJumping()
    {
        return isJumping;
    }

    private void CheckFalling()
    {
        if (!isGrounded)
        {
            // Check if the player has fallen below a certain threshold from last grounded position
            if (transform.position.y < lastGroundedPosition.y - 0.1f || transform.position.y <= _movement._jumpHeight) // Adjust the threshold as needed
            {
                isFalling = true;
            }
            else
            {
                isFalling = false;
            }
        }
        else
        {
            // Update last grounded position when grounded
            lastGroundedPosition = transform.position;
            isFalling = false;
        }
    }

    private void CheckJumping()
    {
        // Check if the jump action is triggered (pressed down)
        if (jumpAction.triggered)
        {
            isJumping = true;
        }

        // Check if the jump action is no longer performed (released)
        if (jumpAction.ReadValue<float>() <= 0)
        {
            isJumping = false;
        }
    }



    // legacy code
    //This is when the player attacks the cave plant enemies. This is a temporary solution since using an array caused them collectively to die
    //when only 1 was killed by the player.
    //private void OnTriggerEnter(Collider other)
    //{

    //   if(other.gameObject.CompareTag("DamageZone") && attackAction.ReadValue<float>() != 0)
    //    {
    //        PlantAIController plantAI = plantEnemy.GetComponent<PlantAIController>();
    //        if (plantAI != null)
    //        {
    //            plantAI.TakeDamage();
    //            Debug.Log("Plant1 Health: " + plantAI.health);
    //        }
    //    }
    //}

    //private void Move()
    //{

    //    //Reads player input as a vector2
    //    Vector2 moveInput = moveAction.ReadValue<Vector2>();
    //    if (sprintAction.ReadValue<float>() != 0) moveInput *= sprintPower;

    //    /*
    //    Because we want the player to move at a consistant speed regardless of the angle of the ground they're walking on.
    //    We find the ground normal and find the cross product for the forward and right vectors.
    //    We then use the cross product to find the direction the player should move in, and we apply our input to that direction.
    //    */

    //    //----------------------old non-navmesh code-------------------------------------------------------------
    //    //Find the new forward and right vectors
    //    //Vector3 forward = Vector3.Cross(GroundedNormal, cameraFollowTargetTransform.right);
    //    //Vector3 right = Vector3.Cross(GroundedNormal, cameraFollowTargetTransform.forward);

    //    ////Apply the input to the new forward and right vectors and use those values as the Rigidbodies velocity
    //    //Vector3 moveDirection = forward * -moveInput.y + right * moveInput.x;
    //    //----------------------old non-navmesh code--------------------------------------------------------------


    //    Vector3 moveDirection = new Vector3(moveInput.x, 0f, moveInput.y);
    //    moveDirection = cameraFollowTargetTransform.TransformDirection(moveDirection);
    //    moveDirection.y = 0f;

    //    //Ensures that the NavMeshAgent is enabled before setting its destination.
    //    //Set the NavMeshAgent destination using nma.SetDestination.
    //    if (nma.enabled) nma.SetDestination(transform.position + moveDirection);

    //    //Rotate the player to face forward
    //    Quaternion targetRotation = moveDirection != Vector3.zero ? Quaternion.LookRotation(moveDirection, Vector3.up) : transform.rotation;

    //    if (moveInput.magnitude >= 0.3)
    //    {
    //        PlayerAnimationMachine.UpdatePlayerAnim(PlayerAnimState.IsMoving, true, anim);
    //        PlayerAnimationMachine.UpdatePlayerAnim(PlayerAnimState.IsSprinting, sprintAction.ReadValue<float>() != 0, anim);
    //        transform.rotation = Quaternion.Lerp(transform.rotation, targetRotation, Time.deltaTime * 10f);
    //    }
    //    else
    //    {
    //        PlayerAnimationMachine.UpdatePlayerAnim(PlayerAnimState.IsMoving, false, anim);
    //    }

    //    if (isGrounded) body.velocity = Vector3.Lerp(body.velocity, moveDirection * moveSpeed, Time.deltaTime * 6f);
    //    else body.velocity = Vector3.Lerp(body.velocity, moveDirection * moveSpeed, Time.deltaTime * 1f);
    //}

    //private IEnumerator Jump()
    //{
    //    //if player is either not grounded or the jump is still on a cool down, stop the coroutine.
    //    if (!isGrounded || jumpOnCoolDown) yield break;

    //    jumpOnCoolDown = true;

    //    isGrounded = false;

    //    //Stop navmeshagent to ensure a controlled jump.
    //    nma.velocity = Vector3.zero;

    //    //Calculate the jump direction based on current ground normal.
    //    Vector3 jumpDirection = GroundedNormal + Vector3.up;

    //    //Set nma's velocity for a jump;
    //    nma.velocity = jumpDirection * jumpPower;

    //    //----------------------old non-navmesh code--------------------------------------------------------------
    //    //Vector3 vertical = new Vector3(0.0f, body.velocity.y, 0.0f);
    //    //Vector3 horizontal = new Vector3(body.velocity.x, 0.0f, body.velocity.z);
    //    //body.velocity = (horizontal + (vertical * 0.1f));
    //    //body.AddForce(horizontal * 10, ForceMode.Force); //Jumping while moving gives a slight boost in your current direction.
    //    //body.AddForce(GroundedNormal * jumpPower * 75, ForceMode.Force); //Pushes off the ground, using the normal of the collision surface.
    //    //body.AddForce(Vector3.up * jumpPower * 25, ForceMode.Force);
    //    //----------------------old non-navmesh code--------------------------------------------------------------

    //    //Wait for the jump to cool down
    //    yield return new WaitForSeconds(0.1f);

    //    jumpOnCoolDown = false;



}<|MERGE_RESOLUTION|>--- conflicted
+++ resolved
@@ -68,14 +68,10 @@
     private IEnumerator attackCoroutine;
     private Vector2 _moveInputRaw;
 
-<<<<<<< HEAD
     private Coroutine _dodgeDoubleInputWaitCoroutine;
-
-=======
     private bool isJumping; // Check if the player is pressing jump
     private bool isFalling; // Check if the player is falling
     private Vector3 lastGroundedPosition; // Store the position when grounded
->>>>>>> 3f664d18
     #endregion
 
 
