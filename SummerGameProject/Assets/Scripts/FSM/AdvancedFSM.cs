using System.Collections;
using System.Collections.Generic;
using UnityEngine;

public enum FSMStateType
{
    None = 0,
    Idle,
    Wandering,
    Chasing,
    Attacking,
    MovingAway,
    Cooldown,
    Defending,
    TakingDamage,
<<<<<<< HEAD
    Dead,

    //Root Monster States
    RootSpearAttack
=======

    BounceAttacking,
    BounceBombAttacking,
    TronRollAttacking,

    Dead
>>>>>>> e25bc270
}

public enum TransitionType
{
    None = 0,
    EnterIdle,
    OutOfRange,
    PlayerInRange,
    InChaseRange,
    InAttackRange,
    InAttack2Range,
    InAttack3Range,
    AttackOver,
    DamageTaken,
    Cooldown,
    Hit,
<<<<<<< HEAD
    NoHealth,

    //Root Monster Specific States
    Shield
=======

    InBounceRange,
    InBounceBombRange,
    InTronRollRange,

    NoHealth
>>>>>>> e25bc270
}

public class AdvancedFSM : FSM
{
    #region Fields
    private List<FSMState> states;

    private FSMStateType currentStateType;
    public FSMStateType CurrentStateType { get { return currentStateType; } }

    private FSMState currentState;
    public FSMState CurrentState { get { return currentState; } }
    #endregion

    public AdvancedFSM()
    {
        states = new List<FSMState>();
    }

    /// <summary>
    /// Add state to list
    /// </summary>
    /// <param name="stateToAdd">
    /// State you want to add. </param>
    public void AddState(FSMState stateToAdd)
    {
        // Check if value entered is null
        if(stateToAdd == null)
            Debug.LogError("AdvancedFSM Error: State being added was null.");

        // Check if this is the first state (initial state when games starts)
        if (states.Count == 0)
        {
            states.Add(stateToAdd);
            currentState = stateToAdd;
            currentStateType = stateToAdd.ID;
            return;
        }

        // Add state to list
        foreach(FSMState s in states)
        {
            // Check if state already exists
            if(s.ID == stateToAdd.ID)
            {
                Debug.LogError("AdvancedFSM Error: Attempted to add state that already exists.");
                return;
            }
        }
        states.Add(stateToAdd);
    }

    /// <summary>
    /// Deletes state from list
    /// </summary>
    /// <param name="stateTypeToDelete"></param>
    public void DeleteState(FSMStateType stateTypeToDelete)
    {
        // Check if value entered is null
        if(stateTypeToDelete == FSMStateType.None)
        {
            Debug.LogError("AdvancedFSM Error: State being deleted was null.");
            return;
        }

        // Check if state already exists
        foreach(FSMState s in states)
        {
            // Found state in list
            if(s.ID == stateTypeToDelete)
            {
                // Remove from state list
                states.Remove(s);
                return;
            }
        }
        Debug.LogError("AdvancedFSM Error: Attempted to delete state that does not exist on list.");
    }

    /// <summary>
    /// Attempts to change state based on transition passed
    /// </summary>
    /// <param name="transition"></param>
    public void PerformTransition(TransitionType transition)
    {
        // Check if value entered is null
        if (transition == TransitionType.None)
        {
            Debug.LogError("AdvancedFSM Error: Transition was null.");
            return;
        }

        FSMStateType id = currentState.GetOutputState(transition);
        if (id == FSMStateType.None)
        {
            Debug.LogError("AdvancedFSM Error: currentState does not have a target state for this transition.");
            return;
        }

        // Update currentStateType and currentState
        currentStateType = id;
        foreach(FSMState s in states)
        {
            if(s.ID == currentStateType)
            {
                currentState = s;
                currentState.EnterStateInit();
                break;
            }
        }
    }
}<|MERGE_RESOLUTION|>--- conflicted
+++ resolved
@@ -13,19 +13,16 @@
     Cooldown,
     Defending,
     TakingDamage,
-<<<<<<< HEAD
     Dead,
 
     //Root Monster States
-    RootSpearAttack
-=======
+    RootSpearAttack,
 
+    //Poison Frog States
     BounceAttacking,
     BounceBombAttacking,
-    TronRollAttacking,
+    TronRollAttacking
 
-    Dead
->>>>>>> e25bc270
 }
 
 public enum TransitionType
@@ -42,19 +39,16 @@
     DamageTaken,
     Cooldown,
     Hit,
-<<<<<<< HEAD
     NoHealth,
 
-    //Root Monster Specific States
-    Shield
-=======
+    //Root Monster Specific Transitions
+    Shield,
 
+    //Poison Frog Transitions
     InBounceRange,
     InBounceBombRange,
-    InTronRollRange,
+    InTronRollRange
 
-    NoHealth
->>>>>>> e25bc270
 }
 
 public class AdvancedFSM : FSM
